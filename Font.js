// basic inmports
import { manPage } from "./src/manpage.js";
import { Event, EventManager } from "./src/eventing.js";
import { SFNT, WOFF, WOFF2 } from "./src/opentype/index.js";
import { loadTableClasses } from "./src/opentype/tables/createTable.js";

<<<<<<< HEAD
const PERMITTED_TYPES = [
    `ttf`,
    `otf`,
    `woff`,
    `woff2`,
];
const ILLEGAL_TYPES = [
    `eot`,
    `svg`,
    `fon`,
    `ttc`,
];
const ALL_TYPES = [...PERMITTED_TYPES, ...ILLEGAL_TYPES];
=======
if(typeof fetch === "undefined") {
    let backlog = [];

    var fetch = (...args) => {
        return new Promise((resolve, reject) => {
            backlog.push({ args, resolve, reject});
        });
    };

    import('fs').then(fs => {
        fetch = async function(path) {
            return new Promise((resolve, reject) => {
                fs.readFile(path, (err, data) => {
                    if (err) return reject(err);
                    resolve({
                        ok: true,
                        arrayBuffer: () => data.buffer
                    });
                });
            });
        };

        while(backlog.length) {
            let instruction = backlog.shift();
            fetch(...instruction.args).then(data => instruction.resolve(data)).catch(err => instruction.reject(err));
        }
    });
}
>>>>>>> 0988c019

/**
 * either return the appropriate CSS format
 * for a specific font URL, or generate an
 * error if someone is trying to use a
 * font that died years ago.
 *
 * @param {*} path
 */
function getFontCSSFormat(path) {
    let pos = path.lastIndexOf(`.`);
    let ext = (path.substring(pos + 1) || ``).toLowerCase();
    let format = {
        ttf: `truetype`,
        otf: `opentype`,
        woff: `woff`,
        woff2: `woff2`
    }[ext];

    if (format) return format;

    let msg = {
        eot: `The .eot format is not supported: it died in January 12, 2016, when Microsoft retired all versions of IE that didn't already support WOFF.`,
        svg: `The .svg format is not supported: SVG fonts (not to be confused with OpenType with embedded SVG) were so bad we took the entire fonts chapter out of the SVG specification again.`,
        fon: `The .fon format is not supported: this is an ancient Windows bitmap font format.`,
        ttc: `Based on the current CSS specification, font collections are not (yet?) supported.`
    }[ext];

    if (!msg) msg = `${url} is not a font.`;

    this.dispatch(new Event(`error`, {}, msg));
}


/**
 * Borderline trivial http response helper function
 *
 * @param {HttpResponse} response
 */
function checkFetchResponseStatus(response) {
    if (!response.ok) {
        throw new Error(`HTTP ${response.status} - ${response.statusText}`);
    }
    return response;
}

/**
 * The Font object, which the WebAPIs are still sorely missing.
 */
class Font extends EventManager {
    constructor(name, options={}) {
        super();
        this.name = name;
        this.options = options;
        this.metrics = false;
    }

    get src() { return this.__src; }

    /**
     * Just like Image and Audio, we kick everything off when
     * our `src` gets assigned.
     *
     * @param {string} url
     */
    set src(url) {
        this.__src = url;
        this.defineFontFace(this.name, url, this.options);
        this.loadFont(url);
    }

    /**
     * This is a blocking operation.
     */
    defineFontFace(name, url, options) {
        if (typeof document !== "undefined") {
            let format = getFontCSSFormat(url);
            if (!format) return;
            let style = document.createElement(`style`);
            style.className = `injected by Font.js`;
            let rules = Object.keys(options).map(r => `${r}: ${options[r]};`).join(`\n\t`);
            style.textContent = `
    @font-face {
        font-family: "${name}";
        ${rules}
        src: url("${url}") format("${format}");
    }`;
            this.styleElement = style;
            document.head.appendChild(style);
        }
    }

    /**
     * This is a non-blocking operation.
     *
     * @param {String} url The URL for the font in question
     * @param {String} filename The filename when URL is a base64 string
     */
    async loadFont(url, filename) {
        fetch(url)
        .then(response => checkFetchResponseStatus(response) && response.arrayBuffer())
        .then(buffer => this.fromDataBuffer(buffer, filename || url))
        .catch(err => {
            const evt = new Event(`error`, err, `Failed to load font at ${filename || url}`);
            this.dispatch(evt);
            if (this.onerror) this.onerror(evt);
        });
    }

    /**
     * This is a non-blocking operation.
     *
     * @param {Buffer} buffer The binary data associated with this font.
     */
    async fromDataBuffer(buffer, typeOrPath) {
        let type = typeOrPath;
        if (!ALL_TYPES.includes(typeOrPath)) {
            type = getFontCSSFormat(typeOrPath);
        }
        this.fontData = new DataView(buffer); // Because we want to enforce Big Endian everywhere
        await this.parseBasicData(type);
        const evt = new Event("load", { font: this });
        this.dispatch(evt);
        if (this.onload) this.onload(evt);
    }

    /**
     * This is a non-blocking operation IF called from an async function
     */
    async parseBasicData(type) {
        return loadTableClasses().then(createTable => {
            if (type === `truetype` || type === `opentype`) {
                this.opentype = new SFNT(this.fontData, createTable);
            }
            if (type === `woff`) {
                this.opentype = new WOFF(this.fontData, createTable);
            }
            if (type === `woff2`) {
                this.opentype = new WOFF2(this.fontData, createTable);
            }
            return this.opentype;
        });
    }

    /**
     * Does this font support the specified character?
     * @param {*} char
     */
    supports(char) {
        return this.opentype.tables.cmap.supports(char) !== false;
    }

    /**
     * Does this font support the specified unicode variation?
     * @param {*} variation
     */
    supportsVariation(variation) {
        return this.opentype.tables.cmap.supportsVariation(variation) !== false;
    }

    /**
     * Effectively, be https://html.spec.whatwg.org/multipage/canvas.html#textmetrics
     * @param {*} text
     * @param {*} size
     */
    measureText(text, size=16) {
        if (this.__unloaded) throw new Error("Cannot measure text: font was unloaded. Please reload before calling measureText()");
        let d = document.createElement('div');
        d.textContent = text;
        d.style.fontFamily = this.name;
        d.style.fontSize = `${size}px`;
        d.style.color = `transparent`;
        d.style.background = `transparent`;
        d.style.top = `0`;
        d.style.left = `0`;
        d.style.position = `absolute`;
        document.body.appendChild(d);
        let bbox = d.getBoundingClientRect();
        document.body.removeChild(d);
        const OS2 = this.opentype.tables["OS/2"];
        bbox.fontSize = size;
        bbox.ascender = OS2.sTypoAscender;
        bbox.descender = OS2.sTypoDescender;
        return bbox;
    }

    /**
     * unload this font from the DOM context, making it no longer available for CSS purposes
     */
    unload() {
        if (this.styleElement.parentNode) {
            this.styleElement.parentNode.removeElement(this.styleElement);
            const evt = new Event("unload", { font: this });
            this.dispatch(evt);
            if (this.onunload) this.onunload(evt);
        }
        this._unloaded = true;
    }

    /**
     * load this font back into the DOM context after being unload()'d earlier.
     */
    load() {
        if (this.__unloaded) {
            delete this.__unloaded;
            document.head.appendChild(this.styleElement);
            const evt = new Event("load", { font: this });
            this.dispatch(evt);
            if (this.onload) this.onload(evt);
        }
    }
}

Font.manPage = manPage;

globalThis.Font = Font;

export { Font };<|MERGE_RESOLUTION|>--- conflicted
+++ resolved
@@ -4,21 +4,22 @@
 import { SFNT, WOFF, WOFF2 } from "./src/opentype/index.js";
 import { loadTableClasses } from "./src/opentype/tables/createTable.js";
 
-<<<<<<< HEAD
 const PERMITTED_TYPES = [
     `ttf`,
     `otf`,
     `woff`,
     `woff2`,
 ];
+
 const ILLEGAL_TYPES = [
     `eot`,
     `svg`,
     `fon`,
     `ttc`,
 ];
+
 const ALL_TYPES = [...PERMITTED_TYPES, ...ILLEGAL_TYPES];
-=======
+
 if(typeof fetch === "undefined") {
     let backlog = [];
 
@@ -47,7 +48,7 @@
         }
     });
 }
->>>>>>> 0988c019
+
 
 /**
  * either return the appropriate CSS format
